--- conflicted
+++ resolved
@@ -290,13 +290,8 @@
         delete = delete("a", "b", "c").from("foo", "bar").where().and(eq("k", 1)).using(timestamp(1240003134L));
         assertEquals(delete.toString(), query);
 
-<<<<<<< HEAD
-        query = "DELETE FROM foo.bar WHERE k1=1 AND k2=1;";
-        delete = delete().from("foo", "bar").where(eq("k1", 1)).and(eq("k2", 1));
-=======
-        query = "DELETE  FROM foo.bar WHERE k1='foo' AND k2=1;";
+        query = "DELETE FROM foo.bar WHERE k1='foo' AND k2=1;";
         delete = delete().from("foo", "bar").where(eq("k1", "foo")).and(eq("k2", 1));
->>>>>>> 368182ab
         assertEquals(delete.toString(), query);
 
         try {
