--- conflicted
+++ resolved
@@ -622,21 +622,12 @@
         }
 
         @Override
-<<<<<<< HEAD
-        public void onSet(Connection connection, com.datastax.cassandra.transport.Message.Response response, ExecutionInfo info) {
-            onSet(connection, response);
-        }
-
-        @Override
-        public void onSet(Connection connection, com.datastax.cassandra.transport.Message.Response response) {
-=======
         public void onSet(Connection connection, com.datastax.cassandra.transport.Message.Response response, ExecutionInfo info, long latency) {
             onSet(connection, response, latency);
         }
 
         @Override
         public void onSet(Connection connection, com.datastax.cassandra.transport.Message.Response response, long latency) {
->>>>>>> c3e27a7f
             this.address = connection.address;
             super.set(response);
         }
@@ -664,15 +655,9 @@
 
     interface ResponseCallback {
         public com.datastax.cassandra.transport.Message.Request request();
-<<<<<<< HEAD
-        public void onSet(Connection connection, com.datastax.cassandra.transport.Message.Response response);
-        public void onException(Connection connection, Exception exception);
-        public void onTimeout(Connection connection);
-=======
         public void onSet(Connection connection, com.datastax.cassandra.transport.Message.Response response, long latency);
         public void onException(Connection connection, Exception exception, long latency);
         public void onTimeout(Connection connection, long latency);
->>>>>>> c3e27a7f
     }
 
     static class ResponseHandler {
